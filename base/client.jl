## client.jl - frontend handling command line options, environment setup,
##             and REPL

const ARGS = UTF8String[]

<<<<<<< HEAD
const text_colors = (Any=>Any)[
=======
const text_colors = AnyDict(
>>>>>>> 1224d7f5
    :black   => "\033[1m\033[30m",
    :red     => "\033[1m\033[31m",
    :green   => "\033[1m\033[32m",
    :yellow  => "\033[1m\033[33m",
    :blue    => "\033[1m\033[34m",
    :magenta => "\033[1m\033[35m",
    :cyan    => "\033[1m\033[36m",
    :white   => "\033[1m\033[37m",
    :normal  => "\033[0m",
    :bold    => "\033[1m",
<<<<<<< HEAD
]
=======
)
>>>>>>> 1224d7f5

have_color = false
@unix_only default_color_answer = text_colors[:bold]
@unix_only default_color_input = text_colors[:bold]
@windows_only default_color_answer = text_colors[:normal]
@windows_only default_color_input = text_colors[:normal]
color_normal = text_colors[:normal]

function answer_color()
    c = symbol(get(ENV, "JULIA_ANSWER_COLOR", ""))
    return get(text_colors, c, default_color_answer)
end

function input_color()
    c = symbol(get(ENV, "JULIA_INPUT_COLOR", ""))
    return get(text_colors, c, default_color_input)
end

exit(n) = ccall(:jl_exit, Void, (Int32,), n)
exit() = exit(0)
quit() = exit()

function repl_cmd(cmd)
    shell = shell_split(get(ENV,"JULIA_SHELL",get(ENV,"SHELL","/bin/sh")))
    # Note that we can't support the fish shell due to its lack of subshells
    #   See this for details: https://github.com/JuliaLang/julia/issues/4918
    if Base.basename(shell[1]) == "fish"
        warn_once("cannot use the fish shell, defaulting to /bin/sh\
         set the JULIA_SHELL environment variable to silence this warning")
        shell = "/bin/sh"
    end

    if isempty(cmd.exec)
        error("no cmd to execute")
    elseif cmd.exec[1] == "cd"
        if length(cmd.exec) > 2
            error("cd method only takes one argument")
        elseif length(cmd.exec) == 2
            dir = cmd.exec[2]
            cd(@windows? dir : readchomp(`$shell -c "echo $(shell_escape(dir))"`))
        else
            cd()
        end
        println(pwd())
    else
        run(ignorestatus(@windows? cmd : (isa(STDIN, TTY) ? `$shell -i -c "($(shell_escape(cmd))) && true"` : `$shell -c "($(shell_escape(cmd))) && true"`)))
    end
    nothing
end

function repl_hook(input::String)
    Expr(:call, :(Base.repl_cmd),
         macroexpand(Expr(:macrocall,symbol("@cmd"),input)))
end

display_error(er) = display_error(er, [])
function display_error(er, bt)
    with_output_color(:red, STDERR) do io
        print(io, "ERROR: ")
        showerror(io, er, bt)
        println(io)
    end
end

function eval_user_input(ast::ANY, show_value)
    errcount, lasterr, bt = 0, (), nothing
    while true
        try
            if have_color
                print(color_normal)
            end
            if errcount > 0
                display_error(lasterr,bt)
                errcount, lasterr = 0, ()
            else
                ast = expand(ast)
                value = eval(Main,ast)
                eval(Main, :(ans = $(Expr(:quote, value))))
                if !is(value,nothing) && show_value
                    if have_color
                        print(answer_color())
                    end
                    try display(value)
                    catch err
                        println(STDERR, "Evaluation succeeded, but an error occurred while showing value of type ", typeof(value), ":")
                        rethrow(err)
                    end
                    println()
                end
            end
            break
        catch err
            if errcount > 0
                println(STDERR, "SYSTEM: show(lasterr) caused an error")
            end
            errcount, lasterr = errcount+1, err
            if errcount > 2
                println(STDERR, "WARNING: it is likely that something important is broken, and Julia will not be able to continue normally")
                break
            end
            bt = catch_backtrace()
        end
    end
    isa(STDIN,TTY) && println()
end

function repl_callback(ast::ANY, show_value)
    global _repl_enough_stdin = true
    stop_reading(STDIN)
    put!(repl_channel, (ast, show_value))
end

_repl_start = Condition()

function parse_input_line(s::String)
    # s = bytestring(s)
    # (expr, pos) = parse(s, 1)
    # (ex, pos) = ccall(:jl_parse_string, Any,
    #                   (Ptr{Uint8},Int32,Int32),
    #                   s, int32(pos)-1, 1)
    # if !is(ex,())
    #     throw(ParseError("extra input after end of expression"))
    # end
    # expr
    ccall(:jl_parse_input_line, Any, (Ptr{Uint8},), s)
end

function parse_input_line(io::IO)
    s = ""
    while !eof(io)
        s = s*readline(io)
        e = parse_input_line(s)
        if !(isa(e,Expr) && e.head === :incomplete)
            return e
        end
    end
end

# detect the reason which caused an :incomplete expression
# from the error message
# NOTE: the error messages are defined in src/julia-parser.scm
incomplete_tag(ex) = :none
function incomplete_tag(ex::Expr)
    Meta.isexpr(ex, :incomplete) || return :none
    msg = ex.args[1]
    contains(msg, "string") && return :string
    contains(msg, "comment") && return :comment
    contains(msg, "requires end") && return :block
    contains(msg, "\"`\"") && return :cmd
    contains(msg, "character") && return :char
    return :other
end

# try to include() a file, ignoring if not found
try_include(path::String) = isfile(path) && include(path)

function init_bind_addr(args::Vector{UTF8String})
    # Treat --bind-to in a position independent manner in ARGS since
    # --worker, -n and --machinefile options are affected by it
    btoidx = findfirst(args, "--bind-to")
    if btoidx > 0
        bind_to = split(args[btoidx+1], ":")
        bind_addr = parseip(bind_to[1])
        if length(bind_to) > 1
            bind_port = parseint(bind_to[2])
        else
            bind_port = 0
        end
    else
        bind_port = 0
        try
            bind_addr = getipaddr()
        catch
            # All networking is unavailable, initialize bind_addr to the loopback address
            # Will cause an exception to be raised only when used. 
            bind_addr = ip"127.0.0.1"
        end
    end
    global LPROC
    LPROC.bind_addr = bind_addr
    LPROC.bind_port = uint16(bind_port)
end


function process_options(args::Vector{UTF8String})
    quiet = false
    repl = true
    startup = true
    color_set = false
    no_history_file = false
    i = 1
    while i <= length(args)
        if args[i]=="-q" || args[i]=="--quiet"
            quiet = true
        elseif args[i]=="--worker"
            start_worker()
            # doesn't return
        elseif args[i]=="--bind-to"
            i+=1 # has already been processed
        elseif args[i]=="-e" || args[i]=="--eval"
            repl = false
            i+=1
            splice!(ARGS, 1:length(ARGS), args[i+1:end])
            eval(Main,parse_input_line(args[i]))
            break
        elseif args[i]=="-E" || args[i]=="--print"
            repl = false
            i+=1
            splice!(ARGS, 1:length(ARGS), args[i+1:end])
            show(eval(Main,parse_input_line(args[i])))
            println()
            break
        elseif args[i]=="-P" || args[i]=="--post-boot"
            i+=1
            eval(Main,parse_input_line(args[i]))
        elseif args[i]=="-L" || args[i]=="--load"
            i+=1
            require(args[i])
        elseif args[i]=="-p"
            i+=1
            if i > length(args) || !isdigit(args[i][1])
                np = Sys.CPU_CORES
                i -= 1
            else
                np = int(args[i])
            end
            addprocs(np)
        elseif args[i]=="--machinefile"
            i+=1
            machines = split(readall(args[i]), '\n'; keep=false)
            addprocs(machines)
        elseif args[i]=="-v" || args[i]=="--version"
            println("julia version ", VERSION)
            exit(0)
        elseif args[i]=="--no-history"
            # deprecated in v0.3
            warn("'--no-history' is deprecated; use '--no-history-file'")
            no_history_file = true
        elseif args[i] == "--no-history-file"
            no_history_file = true
        elseif args[i] == "-f" || args[i] == "--no-startup"
            startup = false
        elseif args[i] == "-F"
            # load juliarc now before processing any more options
            load_juliarc()
            startup = false
        elseif args[i] == "-i"
            global is_interactive = true
        elseif beginswith(args[i], "--color")
            if args[i] == "--color"
                color_set = true
                global have_color = true
            elseif args[i][8] == '='
                val = args[i][9:end]
                if in(val, ("no","0","false"))
                    color_set = true
                    global have_color = false
                elseif in(val, ("yes","1","true"))
                    color_set = true
                    global have_color = true
                end
            end
            if !color_set
                error("invalid option: ", args[i])
            end
        elseif args[i][1]!='-'
            if startup
                load_juliarc()
                startup = false
            end
            # program
            repl = false
            # remove julia's arguments
            splice!(ARGS, 1:length(ARGS), args[i+1:end])
            ccall(:jl_exit_on_sigint, Void, (Cint,), 1)
            include(args[i])
            break
        else
            error("unknown option: ", args[i])
        end
        i += 1
    end
    return (quiet,repl,startup,color_set,no_history_file)
end

const roottask = current_task()

is_interactive = false
isinteractive() = (is_interactive::Bool)

const LOAD_PATH = ByteString[]
function init_load_path()
    vers = "v$(VERSION.major).$(VERSION.minor)"
    if haskey(ENV,"JULIA_LOAD_PATH")
        prepend!(LOAD_PATH, split(ENV["JULIA_LOAD_PATH"], @windows? ';' : ':'))    
    end
    push!(LOAD_PATH,abspath(JULIA_HOME,"..","local","share","julia","site",vers))
    push!(LOAD_PATH,abspath(JULIA_HOME,"..","share","julia","site",vers))
end

function init_head_sched()
    # start in "head node" mode
    global PGRP
    global LPROC
    LPROC.id = 1
    assert(length(PGRP.workers) == 0)
    register_worker(LPROC)
end

function load_juliarc()
    # If the user built us with a specific Base.SYSCONFDIR, check that location first for a juliarc.jl file
    #   If it is not found, then continue on to the relative path based on JULIA_HOME
    if !isempty(Base.SYSCONFDIR) && isfile(joinpath(JULIA_HOME,Base.SYSCONFDIR,"julia","juliarc.jl"))
        include(abspath(JULIA_HOME,Base.SYSCONFDIR,"julia","juliarc.jl"))
    else
        try_include(abspath(JULIA_HOME,"..","etc","julia","juliarc.jl"))
    end
    try_include(abspath(homedir(),".juliarc.jl"))
end

function early_init()
    Sys.init_sysinfo()
    if CPU_CORES > 8 && !("OPENBLAS_NUM_THREADS" in keys(ENV)) && !("OMP_NUM_THREADS" in keys(ENV))
        # Prevent openblas from stating to many threads, unless/until specifically requested
        ENV["OPENBLAS_NUM_THREADS"] = 8
    end
end

function init_parallel()
    start_gc_msgs_task()
    atexit(terminate_all_workers)
end

import .Terminals
import .REPL

function _start()
    early_init()

    try
        init_parallel()
        init_bind_addr(ARGS)
        any(a->(a=="--worker"), ARGS) || init_head_sched()
        init_load_path()
        (quiet,repl,startup,color_set,no_history_file) = process_options(copy(ARGS))

        local term
        global active_repl
        if repl
            if !isa(STDIN,TTY)
                global is_interactive |= !isa(STDIN,Union(File,IOStream))
                color_set || (global have_color = false)
            else
                term = Terminals.TTYTerminal(get(ENV,"TERM",@windows? "" : "dumb"),STDIN,STDOUT,STDERR)
                global is_interactive = true
                color_set || (global have_color = Terminals.hascolor(term))
                quiet || REPL.banner(term,term)
                if term.term_type == "dumb"
                    active_repl = REPL.BasicREPL(term)
                else
                    active_repl = REPL.LineEditREPL(term, true)
                    active_repl.no_history_file = no_history_file
                    active_repl.hascolor = have_color
                end
                # Make sure any displays pushed in .juliarc.jl ends up above the
                # REPLDisplay
                pushdisplay(REPL.REPLDisplay(active_repl))
            end
        end

        startup && load_juliarc()

        if repl
            if !isa(STDIN,TTY)
                # note: currently IOStream is used for file STDIN
                if isa(STDIN,File) || isa(STDIN,IOStream)
                    # reading from a file, behave like include
                    eval(parse_input_line(readall(STDIN)))
                else
                    # otherwise behave repl-like
                    while !eof(STDIN)
                        eval_user_input(parse_input_line(STDIN), true)
                    end
                end
                if have_color
                    print(color_normal)
                end
                quit()
            end
            REPL.run_repl(active_repl)
        end
    catch err
        display_error(err,catch_backtrace())
        println()
        exit(1)
    end
    if is_interactive
        if have_color
            print(color_normal)
        end
        println()
    end
    ccall(:uv_atexit_hook, Void, ())
end

const atexit_hooks = []

atexit(f::Function) = (unshift!(atexit_hooks, f); nothing)

function _atexit()
    for f in atexit_hooks
        try
            f()
        catch err
            show(STDERR, err)
            println(STDERR)
        end
    end
end<|MERGE_RESOLUTION|>--- conflicted
+++ resolved
@@ -3,11 +3,7 @@
 
 const ARGS = UTF8String[]
 
-<<<<<<< HEAD
-const text_colors = (Any=>Any)[
-=======
 const text_colors = AnyDict(
->>>>>>> 1224d7f5
     :black   => "\033[1m\033[30m",
     :red     => "\033[1m\033[31m",
     :green   => "\033[1m\033[32m",
@@ -18,11 +14,7 @@
     :white   => "\033[1m\033[37m",
     :normal  => "\033[0m",
     :bold    => "\033[1m",
-<<<<<<< HEAD
-]
-=======
 )
->>>>>>> 1224d7f5
 
 have_color = false
 @unix_only default_color_answer = text_colors[:bold]
