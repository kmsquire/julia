﻿<!doctype html>
<html lang="en">
    <head>
        <meta charset="utf-8" />
        <title>Julia - A fresh approach to technical computing.</title>
        <link href="reset.css" rel="stylesheet" type="text/css" />
        <link href="styles.css" rel="stylesheet" type="text/css" />
        <link href="favicon.ico" rel="shortcut icon" />
        <link href="http://fonts.googleapis.com/css?family=Droid+Sans+Mono&v2" rel="stylesheet" type="text/css">
        <script type="text/javascript" src="localstorage.js"></script>
        <script type="text/javascript" src="modernizr-2.5.3.js"></script>
        <script type="text/javascript" src="jquery.js"></script>
        <script type="text/javascript" src="jquery.json.js"></script>
        <script type="text/javascript" src="jquery.autoresize.js"></script>
        <script type="text/javascript" src="d3.js"></script>
<<<<<<< HEAD
        <script>
            /*
                Some stuff to make the two columns extend to the bottom of the page.
            */

            // set the outer height of an element or group of elements
            function set_outer_height(selector, height) {
                $(selector).height(1);
                $(selector).height(height+1-$(selector).outerHeight(true));
            }
            
            // this function makes all of the columns the same height
            function set_column_heights() {
                // determine the new height of the columns
                var new_columns_height = Math.max(350, $(window).height());

                // set the height of all the columns to the height of the window
                set_outer_height("#left-column", new_columns_height);
                set_outer_height("#right-column", new_columns_height);

                // make the terminal take up the full height of the right column
                set_outer_height("#terminal-form", new_columns_height);
            }
            
            // adjust the heights of the columns when the page loads or is resized
            $(document).ready(set_column_heights);
            $(window).resize(set_column_heights);
        </script>
        <script>
            /*
                Network Protol

                This needs to match the message
                types listed in ui/webserver/message_types.h.
            */

            // input messages (to julia)
            var MSG_INPUT_NULL              = 0;
            var MSG_INPUT_START             = 1;
            var MSG_INPUT_POLL              = 2;
            var MSG_INPUT_EVAL              = 3;

            // output messages (to the browser)
            var MSG_OUTPUT_NULL             = 0;
            var MSG_OUTPUT_READY            = 1;
            var MSG_OUTPUT_MESSAGE          = 2;
            var MSG_OUTPUT_OTHER            = 3;
            var MSG_OUTPUT_FATAL_ERROR      = 4;
            var MSG_OUTPUT_PARSE_ERROR      = 5;
            var MSG_OUTPUT_PARSE_INCOMPLETE = 6;
            var MSG_OUTPUT_PARSE_COMPLETE   = 7;
            var MSG_OUTPUT_EVAL_RESULT      = 8;
            var MSG_OUTPUT_EVAL_ERROR       = 9;
            var MSG_OUTPUT_PLOT             = 10;
        </script>
        <script>
            /*
                Color Schemes
            */

            // array of color schemes
            var color_schemes = [
                ["Classic", {
                    background_color: "#f8f8f8",
                    text_color: "#444444",
                    message_color: "#0000aa",
                    error_color: "#ff0000",
                    prompt_color: "#00aa00",
                    plot_grid_color: "#dadada",
                    plot_axis_color: "#aaaaaa",
                    plot_text_color: "#444444",
                    plot_line_color: "#4d87b7",
                    plot_rect_color: "#4d87c7",
                    plot_rect_stroke_width: "0",
                    plot_rect_stroke_color: "#FFFFFF",
                }],
                ["Dark", {
                    background_color: "#000000",
                    text_color: "#dddddd",
                    message_color: "#0000aa",
                    error_color: "#ff0000",
                    prompt_color: "#00bb00",
                    plot_grid_color: "#333333",
                    plot_axis_color: "#666666",
                    plot_text_color: "#dddddd",
                    plot_line_color: "#4d87c7",
                    plot_rect_color: "#4d87c7",
                    plot_rect_stroke_width: "0",
                    plot_rect_stroke_color: "#FFFFFF",
                }],
            ];

            // the current color scheme
            var current_color_scheme = 0;

            // apply a particular color scheme -- call this every time the terminal content changes
            function apply_color_scheme() {
                $("form#terminal-form").css("background-color", color_schemes[current_color_scheme][1].background_color);
                $("div#terminal").css("color", color_schemes[current_color_scheme][1].text_color);
                $("textarea#terminal-input").css("color", color_schemes[current_color_scheme][1].text_color);
                $("span.color-scheme-message").css("color", color_schemes[current_color_scheme][1].message_color);
                $("span.color-scheme-error").css("color", color_schemes[current_color_scheme][1].error_color);
                $("span.color-scheme-prompt").css("color", color_schemes[current_color_scheme][1].prompt_color);
                $("svg .hrule line, svg .vrule line").css("stroke", color_schemes[current_color_scheme][1].plot_grid_color);
                $("svg .hrule2 line, svg .vrule2 line").css("stroke", color_schemes[current_color_scheme][1].plot_axis_color);
                $("svg text").css("fill", color_schemes[current_color_scheme][1].plot_text_color);
                $("svg .line").css("stroke", color_schemes[current_color_scheme][1].plot_line_color);
                $("svg .rect").css("fill", color_schemes[current_color_scheme][1].plot_rect_color);
                $("svg .rect").css("stroke", color_schemes[current_color_scheme][1].plot_rect_stroke_width);
            }

            // when the DOM loads
            $(document).ready(function() {
                // add the color scheme options to the picker
                var options_str = "";
                for (var i in color_schemes)
                    options_str += "<option>"+color_schemes[i][0]+"</option>";
                $("select#color-scheme-picker").html(options_str);

                // add a hook to the change event of the color picker
                $("select#color-scheme-picker").change(function() {
                    // determine which color scheme was selected
                    var scheme_name = $("select#color-scheme-picker option:selected").html();
                    for (var i in color_schemes) {
                        if (color_schemes[i][0] == scheme_name) {
                            current_color_scheme = i;
                            break;
                        }
                    }

                    // apply the color scheme
                    apply_color_scheme();
                });

                // apply the current color scheme
                apply_color_scheme();
            });
        </script>
        <script>
            /*
                REPL implementation.
            */

            // indent string
            var indent_str = "    ";

            // how long we delay in ms before polling the server again
            var poll_interval = 200;

            // keep track of whether we are waiting for a message (and don't send more if we are)
            var waiting_for_response = false;

            // keep track of terminal history
            var input_history = [];
            var input_history_current = [""];
            var input_history_id = 0;
            var input_history_size = 100;

            // a queue of messages to be sent to the server
            var outbox_queue = [];

            // a queue of messages from julia to be processed
            var inbox_queue = [];

            // keep track of whether new terminal data will appear on a new line
            var new_line = true;

            // keep track of whether we have received a fatal message
            var dead = false;

            // reset the width of the terminal input
            function set_input_width() {
                // resize the input box (the -1 is for Internet Explorer)
                $("#terminal-input").width($("#terminal").width()-$("#prompt").width()-1);
            }

            // set the width of the terminal
            function set_terminal_width() {
                // set the width of the terminal
                var new_terminal_width = Math.max($(window).width()-229, 200);
                $("div#right-column").width(new_terminal_width);

                // resize the page container as well
                $("div#main").width($("div#left-column").outerWidth(true)+$("div#right-column").outerWidth(true));

                // reset the width of the terminal input
                set_input_width();
            }

            // set the width of the terminal when the window is resized
            $(window).resize(set_terminal_width);

            // jQuery extensions
            jQuery.fn.extend({
                // inset some text into a textarea at the cursor position
                insert_at_caret: function(str) {
                    // apply this function to all elements that match the selector
                    return this.each(function(i) {
                        // if text is selected, then just replace it
                        if (document.selection) {
                            // replace the selection with str
                            this.focus();
                            sel = document.selection.createRange();
                            sel.text = str;
                            this.focus();
                        } else if (this.selectionStart || this.selectionStart == "0") {
                            // replace the selection with str
                            var start_pos = this.selectionStart;
                            var end_pos = this.selectionEnd;
                            var scroll_top = this.scrollTop;
                            this.value = this.value.substring(0, start_pos)+str+this.value.substring(end_pos, this.value.length);
                            this.focus();
                            this.selectionStart = start_pos+str.length;
                            this.selectionEnd = start_pos+str.length;
                            this.scrollTop = scroll_top;
                        } else {
                            // just add str to the end
                            this.value += str;
                            this.focus();
                        }
                    })
                },

                // remove the character in a textarea before the cursor position or de-indent
                backspace_at_caret: function() {
                    // apply this function to all elements that match the selector
                    return this.each(function(i) {
                        // if text is selected, then just delete it
                        if (document.selection) {
                            this.focus();
                            sel = document.selection.createRange();
                            sel.text = "";
                            this.focus();
                        } else if (this.selectionStart || this.selectionStart == "0") {
                            // get the selection
                            var start_pos = this.selectionStart;
                            var end_pos = this.selectionEnd;
                            var scroll_top = this.scrollTop;

                            // check if nothing is selected
                            if (start_pos == end_pos) {
                                // only backspace if we aren't at the beginning
                                if (start_pos > 0) {
                                    // check if we are far enough that we might want to de-indent
                                    if (start_pos > indent_str.length-1) {
                                        // check if there is indentation right before the cursor
                                        if (this.value.substring(start_pos-indent_str.length, start_pos) == indent_str) {
                                            // delete the indentation
                                            this.value = this.value.substring(0, start_pos-indent_str.length)+this.value.substring(end_pos, this.value.length);
                                            this.selectionStart = start_pos-indent_str.length;
                                            this.selectionEnd = start_pos-indent_str.length;
                                        } else {
                                            // just delete the character before the cursor
                                            this.value = this.value.substring(0, start_pos-1)+this.value.substring(end_pos, this.value.length);
                                            this.selectionStart = start_pos-1;
                                            this.selectionEnd = start_pos-1;
                                        }
                                    } else {
                                        // just delete the character before the cursor
                                        this.value = this.value.substring(0, start_pos-1)+this.value.substring(end_pos, this.value.length);
                                        this.selectionStart = start_pos-1;
                                        this.selectionEnd = start_pos-1;
                                    }
                                }
                            } else {
                                // just delete the selection
                                this.value = this.value.substring(0, start_pos)+this.value.substring(end_pos, this.value.length);
                                this.selectionStart = start_pos;
                                this.selectionEnd = start_pos;
                            }

                            // focus the element and scroll it appropriately
                            this.focus();
                            this.scrollTop = scroll_top;
                        }
                    })
                },

                // insert a newline in a textarea at the cursor position and auto-indent
                newline_at_caret: function() {
                    // apply this function to all elements that match the selector
                    return this.each(function(i) {
                        // determine the indentation for this line
                        var indent = "";
                        if (this.selectionStart || this.selectionStart == "0") {
                            // determine the start of the indentation
                            var start_pos = this.selectionStart;
                            while (start_pos > 0) {
                                if (this.value[start_pos-1] == "\n")
                                    break;
                                start_pos -= 1;
                            }

                            // determine the end of the indentation
                            var end_pos = start_pos;
                            while (end_pos < this.value.length) {
                                if (this.value[end_pos] != " ")
                                    break;
                                end_pos += 1;
                            }

                            // get the indentation
                            indent = this.value.substring(start_pos, end_pos);
                        }

                        // insert a newline and auto-indent
                        $(this).insert_at_caret("\n"+indent);
                    })
                },
            });

            // escape html
            function escape_html(str) {
                // escape ampersands, angle brackets, tabs, and newlines
                return str.replace(/\t/g, "    ").replace(/&/g, "&amp;").replace(/</g, "&lt;").replace(/>/g, "&gt;").replace(/\n/g, "<br />");
            }

            // indent and escape html
            function indent_and_escape_html(str) {
                // indent newlines to line up with the end of the julia prompt
                return escape_html(str.replace(/\n/g, "\n       "));
            }

            // add html to the terminal (preserving whitespace)
            function add_to_terminal(data) {
                // preserve whitespace with non-breaking spaces
                var new_data = "";
                var tag_depth = 0;
                for (var i = 0; i < data.length; i += 1) {
                    if (data[i] == "<")
                        tag_depth += 1;
                    if (data[i] == ">")
                        tag_depth -= 1;
                    if (tag_depth == 0 && i < data.length-1) {
                        if (data[i] == " " && data[i+1] == " ")
                            new_data += "&nbsp;";
                        else
                            new_data += data[i];
                    } else {
                        new_data += data[i];
                    }
                }

                // update the html
                $("#terminal").append(new_data);

                // apply the color scheme to the new content
                apply_color_scheme();

                // reset the size of the input box
                set_input_width();

                // scroll to the new data
                $("#terminal-form").prop("scrollTop", $("#terminal-form").prop("scrollHeight"));

                // determine whether the last thing added was a newline
                if (new_data.length >= 6)
                    new_line = (new_data.substr(new_data.length-6, 6) == "<br />");
                else
                    new_line = false;
            }

            // the first request
            function init_session() {
                // send a start message
                outbox_queue.push([MSG_INPUT_START]);
                process_outbox();
            }

            // check the server for data
            function poll() {
                // send a poll message
                outbox_queue.push([MSG_INPUT_POLL]);
                process_outbox();
            }

            // send the messages in the outbox
            function process_outbox() {
                // don't make new requests if we're waiting for old ones
                if (!waiting_for_response) {
                    // don't send a request if there are no messages
                    if (outbox_queue.length > 0) {
                        // don't send any more requests while we're waiting for this one
                        waiting_for_response = true;

                        // send the messages
                        $.post("/repl.scgi", {"request": $.toJSON(outbox_queue)}, callback, "json");
                    }

                    // we sent all the messages at once so clear the outbox
                    outbox_queue = [];
                }
            }

            // process the messages in the inbox
            function process_inbox() {
                // iterate through the messages
                for (var id in inbox_queue) {

                    // MSG_OUTPUT_NULL
                    if (inbox_queue[id][0] == MSG_OUTPUT_NULL) {
                        // do nothing
                    }

                    // MSG_OUTPUT_READY
                    if (inbox_queue[id][0] == MSG_OUTPUT_READY) {
                        // remove the initializing message
                        $("#terminal").html("");

                        // enable input
                        $("#prompt").show();
                        $("#terminal-input").removeAttr("disabled");
                        $("#terminal-input").show();
                        $("#terminal-input").focus();

                        // reset the size of the input box
                        set_input_width();
                    }

                    // MSG_OUTPUT_MESSAGE
                    if (inbox_queue[id][0] == MSG_OUTPUT_MESSAGE) {
                        // print the message
                        add_to_terminal("<span class=\"color-scheme-message\">"+escape_html(inbox_queue[id][1])+"</span><br /><br />");
                    }

                    // MSG_OUTPUT_OTHER
                    if (inbox_queue[id][0] == MSG_OUTPUT_OTHER) {
                        // just print the output
                        add_to_terminal(escape_html(inbox_queue[id][1]));
                    }

                    // MSG_OUTPUT_FATAL_ERROR
                    if (inbox_queue[id][0] == MSG_OUTPUT_FATAL_ERROR) {
                        // print the error message
                        add_to_terminal("<span class=\"color-scheme-error\">"+escape_html(inbox_queue[id][1])+"</span><br /><br />");

                        // stop processing new messages
                        dead = true;
                        inbox_queue = [];
                        outbox_queue = [];
                        break;
                    }

                    // MSG_OUTPUT_PARSE_ERROR
                    if (inbox_queue[id][0] == MSG_OUTPUT_PARSE_ERROR) {
                        // get the input from form
                        var input = $("#terminal-input").val();

                        // input history
                        if (input.replace(/^\s+|\s+$/g, '') != "")
                            input_history.push(input);
                        if (input_history.length > input_history_size)
                            input_history = input_history.slice(input_history.length-input_history_size);
                        input_history_current = input_history.slice(0);
                        input_history_current.push("");
                        input_history_id = input_history_current.length-1;

                        // add the julia prompt and the input to the log
                        add_to_terminal("<span class=\"color-scheme-prompt\">julia&gt;&nbsp;</span>"+indent_and_escape_html(input)+"<br />");
                        
                        // print the error message
                        add_to_terminal("<span class=\"color-scheme-error\">"+escape_html(inbox_queue[id][1])+"</span><br /><br />");
                        
                        // clear the input field
                        $("#terminal-input").val("");

                        // re-enable the input field
                        $("#terminal-input").removeAttr("disabled");

                        // focus the input field
                        $("#terminal-input").focus();
                    }

                    // MSG_OUTPUT_PARSE_INCOMPLETE
                    if (inbox_queue[id][0] == MSG_OUTPUT_PARSE_INCOMPLETE) {
                        // re-enable the input field
                        $("#terminal-input").removeAttr("disabled");

                        // focus the input field
                        $("#terminal-input").focus();

                        // add a newline for the user
                        $("#terminal-input").newline_at_caret();
                    }

                    // MSG_OUTPUT_PARSE_COMPLETE
                    if (inbox_queue[id][0] == MSG_OUTPUT_PARSE_COMPLETE) {
                        // get the input from form
                        var input = $("#terminal-input").val();

                        // input history
                        if (input.replace(/^\s+|\s+$/g, '') != "")
                            input_history.push(input);
                        if (input_history.length > input_history_size)
                            input_history = input_history.slice(input_history.length-input_history_size);
                        input_history_current = input_history.slice(0);
                        input_history_current.push("");
                        input_history_id = input_history_current.length-1;

                        // add the julia prompt and the input to the log
                        add_to_terminal("<span class=\"color-scheme-prompt\">julia&gt;&nbsp;</span>"+indent_and_escape_html(input)+"<br />");
                        
                        // clear the input field
                        $("#terminal-input").val("");

                        // hide the prompt until the result comes in
                        $("#prompt").hide();
                    }

                    // MSG_OUTPUT_EVAL_RESULT
                    if (inbox_queue[id][0] == MSG_OUTPUT_EVAL_RESULT) {
                        // print the result
                        if ($.trim(inbox_queue[id][1]) == "")
                            add_to_terminal("<br />");
                        else
                            add_to_terminal(escape_html(inbox_queue[id][1])+"<br /><br />");

                        // show the prompt
                        $("#prompt").show();

                        // re-enable the input field
                        $("#terminal-input").removeAttr("disabled");

                        // focus the input field
                        $("#terminal-input").focus();
                    }

                    // MSG_OUTPUT_EVAL_ERROR
                    if (inbox_queue[id][0] == MSG_OUTPUT_EVAL_ERROR) {
                        // print the error
                        add_to_terminal("<span class=\"color-scheme-error\">"+escape_html(inbox_queue[id][1])+"</span><br /><br />");

                        // show the prompt
                        $("#prompt").show();

                        // re-enable the input field
                        $("#terminal-input").removeAttr("disabled");

                        // focus the input field
                        $("#terminal-input").focus();
                    }

                    // MSG_OUTPUT_PLOT
                    if (inbox_queue[id][0] == MSG_OUTPUT_PLOT) {
                        // line plot
                        if (inbox_queue[id][1] == "line") {
                            // get the data
                            var x_data = eval(inbox_queue[id][2]);
                            var y_data = eval(inbox_queue[id][3]);

                            // get the bounds on the data
                            var x_min = eval(inbox_queue[id][4]);
                            var x_max = eval(inbox_queue[id][5]);
                            var y_min = eval(inbox_queue[id][6]);
                            var y_max = eval(inbox_queue[id][7]);

                            // construct the data for D3
                            var data = d3.range(x_data.length).map(function(i) {
                                return {x: x_data[i], y: y_data[i]};
                            });

                            // local variables
                            var w = 450,
                                h = 275,
                                p = 40,
                                x = d3.scale.linear().domain([x_min, x_max]).range([0, w]),
                                y = d3.scale.linear().domain([y_min-(y_max-y_min)*0.1, y_max+(y_max-y_min)*0.1]).range([h, 0]),
                                xticks = x.ticks(8),
                                yticks = y.ticks(8);

                            // create an SVG canvas and a group to represent the plot area
                            var vis = d3.select("#terminal")
                              .append("svg")
                                .data([data])
                                .attr("width", w+p*2)
                                .attr("height", h+p*2)
                              .append("g")
                                .attr("transform", "translate("+String(p)+","+String(p)+")");

                            // vertical tics
                            var vrules = vis.selectAll("g.vrule")
                                .data(xticks)
                              .enter().append("g")
                                .attr("class", "vrule");

                            // horizontal tics
                            var hrules = vis.selectAll("g.hrule")
                                .data(yticks)
                              .enter().append("g")
                                .attr("class", "hrule");

                            // vertical lines
                            vrules.filter(function(d) { return (d != 0); }).append("line")
                                .attr("x1", x)
                                .attr("x2", x)
                                .attr("y1", 0)
                                .attr("y2", h - 1);

                            // horizontal lines
                            hrules.filter(function(d) { return (d != 0); }).append("line")
                                .attr("y1", y)
                                .attr("y2", y)
                                .attr("x1", 0)
                                .attr("x2", w + 1);

                            // x-axis labels
                            vrules.append("text")
                                .attr("x", x)
                                .attr("y", h + 10)
                                .attr("dy", ".71em")
                                .attr("text-anchor", "middle")
                                .text(x.tickFormat(10));

                            // y-axis labels
                            hrules.append("text")
                                .attr("y", y)
                                .attr("x", -5)
                                .attr("dy", ".35em")
                                .attr("text-anchor", "end")
                                .text(y.tickFormat(10));

                            // y-axis
                            var vrules2 = vis.selectAll("g.vrule2")
                                .data(xticks)
                              .enter().append("g")
                                .attr("class", "vrule2");

                            // x-axis
                            var hrules2 = vis.selectAll("g.hrule2")
                                .data(yticks)
                              .enter().append("g")
                                .attr("class", "hrule2");
                            
                            // y-axis line
                            vrules2.filter(function(d) { return (d == 0); }).append("line")
                                .attr("x1", x)
                                .attr("x2", x)
                                .attr("y1", 0)
                                .attr("y2", h - 1);
                            
                            // x-axis line
                            hrules2.filter(function(d) { return (d == 0); }).append("line")
                                .attr("y1", y)
                                .attr("y2", y)
                                .attr("x1", 0)
                                .attr("x2", w + 1);

                            // actual plot curve
                            vis.append("path")
                                .attr("class", "line")
                                .attr("d", d3.svg.line()
                                .x(function(d) { return x(d.x); })
                                .y(function(d) { return y(d.y); }));
                            
                            // newline
                            add_to_terminal("<br />");

                            // scroll to the new plot
                            $("#terminal-form").prop("scrollTop", $("#terminal-form").prop("scrollHeight"));
                        }

                        // bar plot
                        if (inbox_queue[id][1] == "bar") {
                            // get the data
                            var x_data = eval(inbox_queue[id][2]);
                            var y_data = eval(inbox_queue[id][3]);

                            // get the bounds on the data
                            var x_min = eval(inbox_queue[id][4]);
                            var x_max = eval(inbox_queue[id][5]);
                            var y_min = eval(inbox_queue[id][6]);
                            var y_max = eval(inbox_queue[id][7]);

                            // construct the data for D3
                            var data = d3.range(x_data.length).map(function(i) {
                                return {x: x_data[i], y: y_data[i]};
                            });

                            var xmin = d3.min(data, function(d) { return d.x; } );
                            var xmax = d3.max(data, function(d) { return d.x; } );
                            var ymin = d3.min(data, function(d) { return d.y; } );
                            var ymax = d3.max(data, function(d) { return d.y; } );

                            // local variables
                            var w = 450,
                                h = 275,
                                p = 40,
                                x = d3.scale.linear().domain([xmin, xmax]).range([0, w]),
                                y = d3.scale.linear().domain([0, ymax]).range([0, h]),
                                xticks = x.ticks(8),
                                yticks = y.ticks(8);

                            // create an SVG canvas and a group to represent the plot area
                            var vis = d3.select("#terminal")
                              .append("svg")
                                .data([data])
                                .attr("width", w+p*2)
                                .attr("height", h+p*2)
                              .append("g")
                                .attr("transform", "translate("+String(p)+","+String(p)+")");

                            // horizontal ticks
                            var hrules = vis.selectAll("g.hrule")
                                .data(yticks)
                              .enter().append("g")
                                .attr("class", "hrule")
                                .attr("transform", function(d) { return "translate(0," + (h-y(d)) + ")"; });

                            // horizontal lines
                            hrules.append("line")
                                .attr("x1", 0)
                                .attr("x2", w);

                            // y-axis labels
                            hrules.append("text")
                                .attr("x", -5)
                                .attr("dy", ".35em")
                                .attr("text-anchor", "end")
                                .text(y.tickFormat(10));

                            // x-axis rules container
                            var vrules = vis.selectAll("g.vrule")
                                .data(xticks)
                                .enter().append("g")
                                .attr("class", "vrule")
                                .attr("transform", function(d) { return "translate(" + (x(d)) + ",0)"; });

                            // x-axis labels
                            vrules.append("text")
                                .attr("y", h + 20)
                                .attr("dx", "0")
                                .attr("text-anchor", "middle")
                                .text(x.tickFormat(10));

                            // Redfining domain/range to fit the bars within the width
                            x.domain([0, 1]).range([0, w/data.length]);

                            // actual plot curve
                            vis.selectAll("rect")
                                .data(data)
                                .enter().append("rect")
                                .attr("class", "rect")
                                .attr("x", function(d, i) { return x(i); })
                                .attr("y", function(d) { return h - y(d.y); })
                                .attr("width", (w - p*2) / data.length)
                                .attr("height", function(d) { return y(d.y); });

                            // newline
                            add_to_terminal("<br />");

                            // scroll to the new plot
                            $("#terminal-form").prop("scrollTop", $("#terminal-form").prop("scrollHeight"));
                        }
                    }
                }

                // we handled all the messages so clear the inbox
                inbox_queue = [];
            }
            
            // called when the server has responded
            function callback(data, textStatus, jqXHR) {
                // if we are dead, don't keep polling the server
                if (dead)
                    return;

                // allow sending new messages
                waiting_for_response = false;

                // add the messages to the inbox
                inbox_queue = inbox_queue.concat(data);

                // process the inbox
                process_inbox();

                // send any new messages
                process_outbox();

                // poll the server again shortly
                setTimeout(poll, poll_interval);
            }

            // called on page load
            $(document).ready(function() {
                // apply the autoresize plugin to the textarea
                $("#terminal-input").autoResize({ animate: false, maxHeight: 1000, onAfterResize: function() {
                    setTimeout(function() { $("#terminal-form").prop("scrollTop", $("#terminal-form").prop("scrollHeight")); }, 100);
                    set_input_width();
                } });
                
                // clear the textarea in case the browser decides to pre-populate it
                $("#terminal-input").val("");

                // set the width of the terminal
                set_terminal_width();

                // record the cursor position when the user clicks anywhere
                var mouse_x, mouse_y;
                $(window).mousedown(function(evt) {
                    mouse_x = evt.pageX;
                    mouse_y = evt.pageY;
                });

                // focus the terminal input when the user clicks on the terminal (but not drags)
                $("#terminal-form").click(function(evt) {
                    if ((mouse_x-evt.pageX)*(mouse_x-evt.pageX)+(mouse_y == evt.pageY)*(mouse_y == evt.pageY) < 4)
                        $("#terminal-input").focus();
                });

                // hook keyboard events for the input field
                $("#terminal-input").keydown(function(evt) {
                    // determine which key was pressed
                    switch (evt.keyCode) {
                        case 8:
                            // user pressed the backspace key -- make sure the terminal input was enabled
                            if (!$("#terminal-input").attr("disabled")) {
                                // backspace
                                $("#terminal-input").backspace_at_caret();
                                $("#terminal-form").prop("scrollTop", $("#terminal-form").prop("scrollHeight"));
                            }
                            return false;

                        case 9:
                            // user pressed the tab key -- make sure the terminal input was enabled
                            if (!$("#terminal-input").attr("disabled")) {
                                // indent
                                $("#terminal-input").insert_at_caret(indent_str);
                                $("#terminal-form").prop("scrollTop", $("#terminal-form").prop("scrollHeight"));
                            }
                            return false;

                        case 38:
                            // user pressed the up key -- make sure the terminal input was enabled
                            if (!$("#terminal-input").attr("disabled")) {
                                // terminal input history
                                input_history_current[input_history_id] = $("#terminal-input").val();
                                input_history_id -= 1;
                                if (input_history_id < 0)
                                    input_history_id = 0;
                                $("#terminal-input").val(input_history_current[input_history_id]);
                                $("#terminal-form").prop("scrollTop", $("#terminal-form").prop("scrollHeight"));
                            }
                            return false;

                        case 40:
                            // user pressed the down key -- make sure the terminal input was enabled
                            if (!$("#terminal-input").attr("disabled")) {
                                // terminal input history
                                input_history_current[input_history_id] = $("#terminal-input").val();
                                input_history_id += 1;
                                if (input_history_id > input_history_current.length-1)
                                    input_history_id = input_history_current.length-1;
                                $("#terminal-input").val(input_history_current[input_history_id]);
                                $("#terminal-form").prop("scrollTop", $("#terminal-form").prop("scrollHeight"));
                            }
                            return false;

                        case 13:
                            // user pressed the enter key -- make sure the terminal input was enabled
                            if (!$("#terminal-input").attr("disabled")) {
                                // disable the terminal input
                                $("#terminal-input").attr("disabled", "disabled");

                                // get the input
                                var input = $("#terminal-input").val();
                                
                                // send the input to the server via AJAX
                                outbox_queue.push([MSG_INPUT_EVAL, input]);
                                process_outbox();
                            }

                            // prevent the form from actually submitting
                            return false;
                    }
                });
                
                // scroll to the input field
                $("#terminal-form").prop("scrollTop", $("#terminal-form").prop("scrollHeight"));

                // start polling the server
                init_session();
            });
        </script>
=======
        <script type="text/javascript" src="layout.js"></script>
        <script type="text/javascript" src="repl.js"></script>
>>>>>>> 91cc6471
    </head>
    <body>
        <div id="main">
            <div id="left-column">
                <h1>The Julia Language</h1>
                
                <ul>
                    <li><a href="/" class="current-page">Interactive Prompt</a></li>
                    <li><a href="http://julialang.org/" target="_blank">Julia Home</a></li>
                    <li><a href="http://julialang.org/manual/" target="_blank">Documentation</a></li>
                    <li><a href="https://github.com/JuliaLang/julia/issues" target="_blank">Issues</a></li>
                </ul>
                
                <h2>Color Scheme</h2>
                <select id="color-scheme-picker"> </select>
                <h2>Quick Reference</h2>
                <p>For help, try one of these:</p>
                <code>help()</code> <br />
                <code>help(function)</code> <br />
                <code>apropos("string")</code>
            </div>
            <div id="right-column">
                <form id="terminal-form">
                    <div id="terminal"><span class="color-scheme-message">&lt;initializing&gt;</span></div>
                    <div>
                        <div id="prompt"><span class="color-scheme-prompt">julia&gt;&nbsp;</span></div>
                        <textarea id="terminal-input" spellcheck="false" rows="1" cols="20" disabled="disabled" /></textarea>
                    </div>
                </form>
            </div>
            <div class="float-clear"> </div>
        </div>
    </body>
</html><|MERGE_RESOLUTION|>--- conflicted
+++ resolved
@@ -13,894 +13,9 @@
         <script type="text/javascript" src="jquery.json.js"></script>
         <script type="text/javascript" src="jquery.autoresize.js"></script>
         <script type="text/javascript" src="d3.js"></script>
-<<<<<<< HEAD
-        <script>
-            /*
-                Some stuff to make the two columns extend to the bottom of the page.
-            */
-
-            // set the outer height of an element or group of elements
-            function set_outer_height(selector, height) {
-                $(selector).height(1);
-                $(selector).height(height+1-$(selector).outerHeight(true));
-            }
-            
-            // this function makes all of the columns the same height
-            function set_column_heights() {
-                // determine the new height of the columns
-                var new_columns_height = Math.max(350, $(window).height());
-
-                // set the height of all the columns to the height of the window
-                set_outer_height("#left-column", new_columns_height);
-                set_outer_height("#right-column", new_columns_height);
-
-                // make the terminal take up the full height of the right column
-                set_outer_height("#terminal-form", new_columns_height);
-            }
-            
-            // adjust the heights of the columns when the page loads or is resized
-            $(document).ready(set_column_heights);
-            $(window).resize(set_column_heights);
-        </script>
-        <script>
-            /*
-                Network Protol
-
-                This needs to match the message
-                types listed in ui/webserver/message_types.h.
-            */
-
-            // input messages (to julia)
-            var MSG_INPUT_NULL              = 0;
-            var MSG_INPUT_START             = 1;
-            var MSG_INPUT_POLL              = 2;
-            var MSG_INPUT_EVAL              = 3;
-
-            // output messages (to the browser)
-            var MSG_OUTPUT_NULL             = 0;
-            var MSG_OUTPUT_READY            = 1;
-            var MSG_OUTPUT_MESSAGE          = 2;
-            var MSG_OUTPUT_OTHER            = 3;
-            var MSG_OUTPUT_FATAL_ERROR      = 4;
-            var MSG_OUTPUT_PARSE_ERROR      = 5;
-            var MSG_OUTPUT_PARSE_INCOMPLETE = 6;
-            var MSG_OUTPUT_PARSE_COMPLETE   = 7;
-            var MSG_OUTPUT_EVAL_RESULT      = 8;
-            var MSG_OUTPUT_EVAL_ERROR       = 9;
-            var MSG_OUTPUT_PLOT             = 10;
-        </script>
-        <script>
-            /*
-                Color Schemes
-            */
-
-            // array of color schemes
-            var color_schemes = [
-                ["Classic", {
-                    background_color: "#f8f8f8",
-                    text_color: "#444444",
-                    message_color: "#0000aa",
-                    error_color: "#ff0000",
-                    prompt_color: "#00aa00",
-                    plot_grid_color: "#dadada",
-                    plot_axis_color: "#aaaaaa",
-                    plot_text_color: "#444444",
-                    plot_line_color: "#4d87b7",
-                    plot_rect_color: "#4d87c7",
-                    plot_rect_stroke_width: "0",
-                    plot_rect_stroke_color: "#FFFFFF",
-                }],
-                ["Dark", {
-                    background_color: "#000000",
-                    text_color: "#dddddd",
-                    message_color: "#0000aa",
-                    error_color: "#ff0000",
-                    prompt_color: "#00bb00",
-                    plot_grid_color: "#333333",
-                    plot_axis_color: "#666666",
-                    plot_text_color: "#dddddd",
-                    plot_line_color: "#4d87c7",
-                    plot_rect_color: "#4d87c7",
-                    plot_rect_stroke_width: "0",
-                    plot_rect_stroke_color: "#FFFFFF",
-                }],
-            ];
-
-            // the current color scheme
-            var current_color_scheme = 0;
-
-            // apply a particular color scheme -- call this every time the terminal content changes
-            function apply_color_scheme() {
-                $("form#terminal-form").css("background-color", color_schemes[current_color_scheme][1].background_color);
-                $("div#terminal").css("color", color_schemes[current_color_scheme][1].text_color);
-                $("textarea#terminal-input").css("color", color_schemes[current_color_scheme][1].text_color);
-                $("span.color-scheme-message").css("color", color_schemes[current_color_scheme][1].message_color);
-                $("span.color-scheme-error").css("color", color_schemes[current_color_scheme][1].error_color);
-                $("span.color-scheme-prompt").css("color", color_schemes[current_color_scheme][1].prompt_color);
-                $("svg .hrule line, svg .vrule line").css("stroke", color_schemes[current_color_scheme][1].plot_grid_color);
-                $("svg .hrule2 line, svg .vrule2 line").css("stroke", color_schemes[current_color_scheme][1].plot_axis_color);
-                $("svg text").css("fill", color_schemes[current_color_scheme][1].plot_text_color);
-                $("svg .line").css("stroke", color_schemes[current_color_scheme][1].plot_line_color);
-                $("svg .rect").css("fill", color_schemes[current_color_scheme][1].plot_rect_color);
-                $("svg .rect").css("stroke", color_schemes[current_color_scheme][1].plot_rect_stroke_width);
-            }
-
-            // when the DOM loads
-            $(document).ready(function() {
-                // add the color scheme options to the picker
-                var options_str = "";
-                for (var i in color_schemes)
-                    options_str += "<option>"+color_schemes[i][0]+"</option>";
-                $("select#color-scheme-picker").html(options_str);
-
-                // add a hook to the change event of the color picker
-                $("select#color-scheme-picker").change(function() {
-                    // determine which color scheme was selected
-                    var scheme_name = $("select#color-scheme-picker option:selected").html();
-                    for (var i in color_schemes) {
-                        if (color_schemes[i][0] == scheme_name) {
-                            current_color_scheme = i;
-                            break;
-                        }
-                    }
-
-                    // apply the color scheme
-                    apply_color_scheme();
-                });
-
-                // apply the current color scheme
-                apply_color_scheme();
-            });
-        </script>
-        <script>
-            /*
-                REPL implementation.
-            */
-
-            // indent string
-            var indent_str = "    ";
-
-            // how long we delay in ms before polling the server again
-            var poll_interval = 200;
-
-            // keep track of whether we are waiting for a message (and don't send more if we are)
-            var waiting_for_response = false;
-
-            // keep track of terminal history
-            var input_history = [];
-            var input_history_current = [""];
-            var input_history_id = 0;
-            var input_history_size = 100;
-
-            // a queue of messages to be sent to the server
-            var outbox_queue = [];
-
-            // a queue of messages from julia to be processed
-            var inbox_queue = [];
-
-            // keep track of whether new terminal data will appear on a new line
-            var new_line = true;
-
-            // keep track of whether we have received a fatal message
-            var dead = false;
-
-            // reset the width of the terminal input
-            function set_input_width() {
-                // resize the input box (the -1 is for Internet Explorer)
-                $("#terminal-input").width($("#terminal").width()-$("#prompt").width()-1);
-            }
-
-            // set the width of the terminal
-            function set_terminal_width() {
-                // set the width of the terminal
-                var new_terminal_width = Math.max($(window).width()-229, 200);
-                $("div#right-column").width(new_terminal_width);
-
-                // resize the page container as well
-                $("div#main").width($("div#left-column").outerWidth(true)+$("div#right-column").outerWidth(true));
-
-                // reset the width of the terminal input
-                set_input_width();
-            }
-
-            // set the width of the terminal when the window is resized
-            $(window).resize(set_terminal_width);
-
-            // jQuery extensions
-            jQuery.fn.extend({
-                // inset some text into a textarea at the cursor position
-                insert_at_caret: function(str) {
-                    // apply this function to all elements that match the selector
-                    return this.each(function(i) {
-                        // if text is selected, then just replace it
-                        if (document.selection) {
-                            // replace the selection with str
-                            this.focus();
-                            sel = document.selection.createRange();
-                            sel.text = str;
-                            this.focus();
-                        } else if (this.selectionStart || this.selectionStart == "0") {
-                            // replace the selection with str
-                            var start_pos = this.selectionStart;
-                            var end_pos = this.selectionEnd;
-                            var scroll_top = this.scrollTop;
-                            this.value = this.value.substring(0, start_pos)+str+this.value.substring(end_pos, this.value.length);
-                            this.focus();
-                            this.selectionStart = start_pos+str.length;
-                            this.selectionEnd = start_pos+str.length;
-                            this.scrollTop = scroll_top;
-                        } else {
-                            // just add str to the end
-                            this.value += str;
-                            this.focus();
-                        }
-                    })
-                },
-
-                // remove the character in a textarea before the cursor position or de-indent
-                backspace_at_caret: function() {
-                    // apply this function to all elements that match the selector
-                    return this.each(function(i) {
-                        // if text is selected, then just delete it
-                        if (document.selection) {
-                            this.focus();
-                            sel = document.selection.createRange();
-                            sel.text = "";
-                            this.focus();
-                        } else if (this.selectionStart || this.selectionStart == "0") {
-                            // get the selection
-                            var start_pos = this.selectionStart;
-                            var end_pos = this.selectionEnd;
-                            var scroll_top = this.scrollTop;
-
-                            // check if nothing is selected
-                            if (start_pos == end_pos) {
-                                // only backspace if we aren't at the beginning
-                                if (start_pos > 0) {
-                                    // check if we are far enough that we might want to de-indent
-                                    if (start_pos > indent_str.length-1) {
-                                        // check if there is indentation right before the cursor
-                                        if (this.value.substring(start_pos-indent_str.length, start_pos) == indent_str) {
-                                            // delete the indentation
-                                            this.value = this.value.substring(0, start_pos-indent_str.length)+this.value.substring(end_pos, this.value.length);
-                                            this.selectionStart = start_pos-indent_str.length;
-                                            this.selectionEnd = start_pos-indent_str.length;
-                                        } else {
-                                            // just delete the character before the cursor
-                                            this.value = this.value.substring(0, start_pos-1)+this.value.substring(end_pos, this.value.length);
-                                            this.selectionStart = start_pos-1;
-                                            this.selectionEnd = start_pos-1;
-                                        }
-                                    } else {
-                                        // just delete the character before the cursor
-                                        this.value = this.value.substring(0, start_pos-1)+this.value.substring(end_pos, this.value.length);
-                                        this.selectionStart = start_pos-1;
-                                        this.selectionEnd = start_pos-1;
-                                    }
-                                }
-                            } else {
-                                // just delete the selection
-                                this.value = this.value.substring(0, start_pos)+this.value.substring(end_pos, this.value.length);
-                                this.selectionStart = start_pos;
-                                this.selectionEnd = start_pos;
-                            }
-
-                            // focus the element and scroll it appropriately
-                            this.focus();
-                            this.scrollTop = scroll_top;
-                        }
-                    })
-                },
-
-                // insert a newline in a textarea at the cursor position and auto-indent
-                newline_at_caret: function() {
-                    // apply this function to all elements that match the selector
-                    return this.each(function(i) {
-                        // determine the indentation for this line
-                        var indent = "";
-                        if (this.selectionStart || this.selectionStart == "0") {
-                            // determine the start of the indentation
-                            var start_pos = this.selectionStart;
-                            while (start_pos > 0) {
-                                if (this.value[start_pos-1] == "\n")
-                                    break;
-                                start_pos -= 1;
-                            }
-
-                            // determine the end of the indentation
-                            var end_pos = start_pos;
-                            while (end_pos < this.value.length) {
-                                if (this.value[end_pos] != " ")
-                                    break;
-                                end_pos += 1;
-                            }
-
-                            // get the indentation
-                            indent = this.value.substring(start_pos, end_pos);
-                        }
-
-                        // insert a newline and auto-indent
-                        $(this).insert_at_caret("\n"+indent);
-                    })
-                },
-            });
-
-            // escape html
-            function escape_html(str) {
-                // escape ampersands, angle brackets, tabs, and newlines
-                return str.replace(/\t/g, "    ").replace(/&/g, "&amp;").replace(/</g, "&lt;").replace(/>/g, "&gt;").replace(/\n/g, "<br />");
-            }
-
-            // indent and escape html
-            function indent_and_escape_html(str) {
-                // indent newlines to line up with the end of the julia prompt
-                return escape_html(str.replace(/\n/g, "\n       "));
-            }
-
-            // add html to the terminal (preserving whitespace)
-            function add_to_terminal(data) {
-                // preserve whitespace with non-breaking spaces
-                var new_data = "";
-                var tag_depth = 0;
-                for (var i = 0; i < data.length; i += 1) {
-                    if (data[i] == "<")
-                        tag_depth += 1;
-                    if (data[i] == ">")
-                        tag_depth -= 1;
-                    if (tag_depth == 0 && i < data.length-1) {
-                        if (data[i] == " " && data[i+1] == " ")
-                            new_data += "&nbsp;";
-                        else
-                            new_data += data[i];
-                    } else {
-                        new_data += data[i];
-                    }
-                }
-
-                // update the html
-                $("#terminal").append(new_data);
-
-                // apply the color scheme to the new content
-                apply_color_scheme();
-
-                // reset the size of the input box
-                set_input_width();
-
-                // scroll to the new data
-                $("#terminal-form").prop("scrollTop", $("#terminal-form").prop("scrollHeight"));
-
-                // determine whether the last thing added was a newline
-                if (new_data.length >= 6)
-                    new_line = (new_data.substr(new_data.length-6, 6) == "<br />");
-                else
-                    new_line = false;
-            }
-
-            // the first request
-            function init_session() {
-                // send a start message
-                outbox_queue.push([MSG_INPUT_START]);
-                process_outbox();
-            }
-
-            // check the server for data
-            function poll() {
-                // send a poll message
-                outbox_queue.push([MSG_INPUT_POLL]);
-                process_outbox();
-            }
-
-            // send the messages in the outbox
-            function process_outbox() {
-                // don't make new requests if we're waiting for old ones
-                if (!waiting_for_response) {
-                    // don't send a request if there are no messages
-                    if (outbox_queue.length > 0) {
-                        // don't send any more requests while we're waiting for this one
-                        waiting_for_response = true;
-
-                        // send the messages
-                        $.post("/repl.scgi", {"request": $.toJSON(outbox_queue)}, callback, "json");
-                    }
-
-                    // we sent all the messages at once so clear the outbox
-                    outbox_queue = [];
-                }
-            }
-
-            // process the messages in the inbox
-            function process_inbox() {
-                // iterate through the messages
-                for (var id in inbox_queue) {
-
-                    // MSG_OUTPUT_NULL
-                    if (inbox_queue[id][0] == MSG_OUTPUT_NULL) {
-                        // do nothing
-                    }
-
-                    // MSG_OUTPUT_READY
-                    if (inbox_queue[id][0] == MSG_OUTPUT_READY) {
-                        // remove the initializing message
-                        $("#terminal").html("");
-
-                        // enable input
-                        $("#prompt").show();
-                        $("#terminal-input").removeAttr("disabled");
-                        $("#terminal-input").show();
-                        $("#terminal-input").focus();
-
-                        // reset the size of the input box
-                        set_input_width();
-                    }
-
-                    // MSG_OUTPUT_MESSAGE
-                    if (inbox_queue[id][0] == MSG_OUTPUT_MESSAGE) {
-                        // print the message
-                        add_to_terminal("<span class=\"color-scheme-message\">"+escape_html(inbox_queue[id][1])+"</span><br /><br />");
-                    }
-
-                    // MSG_OUTPUT_OTHER
-                    if (inbox_queue[id][0] == MSG_OUTPUT_OTHER) {
-                        // just print the output
-                        add_to_terminal(escape_html(inbox_queue[id][1]));
-                    }
-
-                    // MSG_OUTPUT_FATAL_ERROR
-                    if (inbox_queue[id][0] == MSG_OUTPUT_FATAL_ERROR) {
-                        // print the error message
-                        add_to_terminal("<span class=\"color-scheme-error\">"+escape_html(inbox_queue[id][1])+"</span><br /><br />");
-
-                        // stop processing new messages
-                        dead = true;
-                        inbox_queue = [];
-                        outbox_queue = [];
-                        break;
-                    }
-
-                    // MSG_OUTPUT_PARSE_ERROR
-                    if (inbox_queue[id][0] == MSG_OUTPUT_PARSE_ERROR) {
-                        // get the input from form
-                        var input = $("#terminal-input").val();
-
-                        // input history
-                        if (input.replace(/^\s+|\s+$/g, '') != "")
-                            input_history.push(input);
-                        if (input_history.length > input_history_size)
-                            input_history = input_history.slice(input_history.length-input_history_size);
-                        input_history_current = input_history.slice(0);
-                        input_history_current.push("");
-                        input_history_id = input_history_current.length-1;
-
-                        // add the julia prompt and the input to the log
-                        add_to_terminal("<span class=\"color-scheme-prompt\">julia&gt;&nbsp;</span>"+indent_and_escape_html(input)+"<br />");
-                        
-                        // print the error message
-                        add_to_terminal("<span class=\"color-scheme-error\">"+escape_html(inbox_queue[id][1])+"</span><br /><br />");
-                        
-                        // clear the input field
-                        $("#terminal-input").val("");
-
-                        // re-enable the input field
-                        $("#terminal-input").removeAttr("disabled");
-
-                        // focus the input field
-                        $("#terminal-input").focus();
-                    }
-
-                    // MSG_OUTPUT_PARSE_INCOMPLETE
-                    if (inbox_queue[id][0] == MSG_OUTPUT_PARSE_INCOMPLETE) {
-                        // re-enable the input field
-                        $("#terminal-input").removeAttr("disabled");
-
-                        // focus the input field
-                        $("#terminal-input").focus();
-
-                        // add a newline for the user
-                        $("#terminal-input").newline_at_caret();
-                    }
-
-                    // MSG_OUTPUT_PARSE_COMPLETE
-                    if (inbox_queue[id][0] == MSG_OUTPUT_PARSE_COMPLETE) {
-                        // get the input from form
-                        var input = $("#terminal-input").val();
-
-                        // input history
-                        if (input.replace(/^\s+|\s+$/g, '') != "")
-                            input_history.push(input);
-                        if (input_history.length > input_history_size)
-                            input_history = input_history.slice(input_history.length-input_history_size);
-                        input_history_current = input_history.slice(0);
-                        input_history_current.push("");
-                        input_history_id = input_history_current.length-1;
-
-                        // add the julia prompt and the input to the log
-                        add_to_terminal("<span class=\"color-scheme-prompt\">julia&gt;&nbsp;</span>"+indent_and_escape_html(input)+"<br />");
-                        
-                        // clear the input field
-                        $("#terminal-input").val("");
-
-                        // hide the prompt until the result comes in
-                        $("#prompt").hide();
-                    }
-
-                    // MSG_OUTPUT_EVAL_RESULT
-                    if (inbox_queue[id][0] == MSG_OUTPUT_EVAL_RESULT) {
-                        // print the result
-                        if ($.trim(inbox_queue[id][1]) == "")
-                            add_to_terminal("<br />");
-                        else
-                            add_to_terminal(escape_html(inbox_queue[id][1])+"<br /><br />");
-
-                        // show the prompt
-                        $("#prompt").show();
-
-                        // re-enable the input field
-                        $("#terminal-input").removeAttr("disabled");
-
-                        // focus the input field
-                        $("#terminal-input").focus();
-                    }
-
-                    // MSG_OUTPUT_EVAL_ERROR
-                    if (inbox_queue[id][0] == MSG_OUTPUT_EVAL_ERROR) {
-                        // print the error
-                        add_to_terminal("<span class=\"color-scheme-error\">"+escape_html(inbox_queue[id][1])+"</span><br /><br />");
-
-                        // show the prompt
-                        $("#prompt").show();
-
-                        // re-enable the input field
-                        $("#terminal-input").removeAttr("disabled");
-
-                        // focus the input field
-                        $("#terminal-input").focus();
-                    }
-
-                    // MSG_OUTPUT_PLOT
-                    if (inbox_queue[id][0] == MSG_OUTPUT_PLOT) {
-                        // line plot
-                        if (inbox_queue[id][1] == "line") {
-                            // get the data
-                            var x_data = eval(inbox_queue[id][2]);
-                            var y_data = eval(inbox_queue[id][3]);
-
-                            // get the bounds on the data
-                            var x_min = eval(inbox_queue[id][4]);
-                            var x_max = eval(inbox_queue[id][5]);
-                            var y_min = eval(inbox_queue[id][6]);
-                            var y_max = eval(inbox_queue[id][7]);
-
-                            // construct the data for D3
-                            var data = d3.range(x_data.length).map(function(i) {
-                                return {x: x_data[i], y: y_data[i]};
-                            });
-
-                            // local variables
-                            var w = 450,
-                                h = 275,
-                                p = 40,
-                                x = d3.scale.linear().domain([x_min, x_max]).range([0, w]),
-                                y = d3.scale.linear().domain([y_min-(y_max-y_min)*0.1, y_max+(y_max-y_min)*0.1]).range([h, 0]),
-                                xticks = x.ticks(8),
-                                yticks = y.ticks(8);
-
-                            // create an SVG canvas and a group to represent the plot area
-                            var vis = d3.select("#terminal")
-                              .append("svg")
-                                .data([data])
-                                .attr("width", w+p*2)
-                                .attr("height", h+p*2)
-                              .append("g")
-                                .attr("transform", "translate("+String(p)+","+String(p)+")");
-
-                            // vertical tics
-                            var vrules = vis.selectAll("g.vrule")
-                                .data(xticks)
-                              .enter().append("g")
-                                .attr("class", "vrule");
-
-                            // horizontal tics
-                            var hrules = vis.selectAll("g.hrule")
-                                .data(yticks)
-                              .enter().append("g")
-                                .attr("class", "hrule");
-
-                            // vertical lines
-                            vrules.filter(function(d) { return (d != 0); }).append("line")
-                                .attr("x1", x)
-                                .attr("x2", x)
-                                .attr("y1", 0)
-                                .attr("y2", h - 1);
-
-                            // horizontal lines
-                            hrules.filter(function(d) { return (d != 0); }).append("line")
-                                .attr("y1", y)
-                                .attr("y2", y)
-                                .attr("x1", 0)
-                                .attr("x2", w + 1);
-
-                            // x-axis labels
-                            vrules.append("text")
-                                .attr("x", x)
-                                .attr("y", h + 10)
-                                .attr("dy", ".71em")
-                                .attr("text-anchor", "middle")
-                                .text(x.tickFormat(10));
-
-                            // y-axis labels
-                            hrules.append("text")
-                                .attr("y", y)
-                                .attr("x", -5)
-                                .attr("dy", ".35em")
-                                .attr("text-anchor", "end")
-                                .text(y.tickFormat(10));
-
-                            // y-axis
-                            var vrules2 = vis.selectAll("g.vrule2")
-                                .data(xticks)
-                              .enter().append("g")
-                                .attr("class", "vrule2");
-
-                            // x-axis
-                            var hrules2 = vis.selectAll("g.hrule2")
-                                .data(yticks)
-                              .enter().append("g")
-                                .attr("class", "hrule2");
-                            
-                            // y-axis line
-                            vrules2.filter(function(d) { return (d == 0); }).append("line")
-                                .attr("x1", x)
-                                .attr("x2", x)
-                                .attr("y1", 0)
-                                .attr("y2", h - 1);
-                            
-                            // x-axis line
-                            hrules2.filter(function(d) { return (d == 0); }).append("line")
-                                .attr("y1", y)
-                                .attr("y2", y)
-                                .attr("x1", 0)
-                                .attr("x2", w + 1);
-
-                            // actual plot curve
-                            vis.append("path")
-                                .attr("class", "line")
-                                .attr("d", d3.svg.line()
-                                .x(function(d) { return x(d.x); })
-                                .y(function(d) { return y(d.y); }));
-                            
-                            // newline
-                            add_to_terminal("<br />");
-
-                            // scroll to the new plot
-                            $("#terminal-form").prop("scrollTop", $("#terminal-form").prop("scrollHeight"));
-                        }
-
-                        // bar plot
-                        if (inbox_queue[id][1] == "bar") {
-                            // get the data
-                            var x_data = eval(inbox_queue[id][2]);
-                            var y_data = eval(inbox_queue[id][3]);
-
-                            // get the bounds on the data
-                            var x_min = eval(inbox_queue[id][4]);
-                            var x_max = eval(inbox_queue[id][5]);
-                            var y_min = eval(inbox_queue[id][6]);
-                            var y_max = eval(inbox_queue[id][7]);
-
-                            // construct the data for D3
-                            var data = d3.range(x_data.length).map(function(i) {
-                                return {x: x_data[i], y: y_data[i]};
-                            });
-
-                            var xmin = d3.min(data, function(d) { return d.x; } );
-                            var xmax = d3.max(data, function(d) { return d.x; } );
-                            var ymin = d3.min(data, function(d) { return d.y; } );
-                            var ymax = d3.max(data, function(d) { return d.y; } );
-
-                            // local variables
-                            var w = 450,
-                                h = 275,
-                                p = 40,
-                                x = d3.scale.linear().domain([xmin, xmax]).range([0, w]),
-                                y = d3.scale.linear().domain([0, ymax]).range([0, h]),
-                                xticks = x.ticks(8),
-                                yticks = y.ticks(8);
-
-                            // create an SVG canvas and a group to represent the plot area
-                            var vis = d3.select("#terminal")
-                              .append("svg")
-                                .data([data])
-                                .attr("width", w+p*2)
-                                .attr("height", h+p*2)
-                              .append("g")
-                                .attr("transform", "translate("+String(p)+","+String(p)+")");
-
-                            // horizontal ticks
-                            var hrules = vis.selectAll("g.hrule")
-                                .data(yticks)
-                              .enter().append("g")
-                                .attr("class", "hrule")
-                                .attr("transform", function(d) { return "translate(0," + (h-y(d)) + ")"; });
-
-                            // horizontal lines
-                            hrules.append("line")
-                                .attr("x1", 0)
-                                .attr("x2", w);
-
-                            // y-axis labels
-                            hrules.append("text")
-                                .attr("x", -5)
-                                .attr("dy", ".35em")
-                                .attr("text-anchor", "end")
-                                .text(y.tickFormat(10));
-
-                            // x-axis rules container
-                            var vrules = vis.selectAll("g.vrule")
-                                .data(xticks)
-                                .enter().append("g")
-                                .attr("class", "vrule")
-                                .attr("transform", function(d) { return "translate(" + (x(d)) + ",0)"; });
-
-                            // x-axis labels
-                            vrules.append("text")
-                                .attr("y", h + 20)
-                                .attr("dx", "0")
-                                .attr("text-anchor", "middle")
-                                .text(x.tickFormat(10));
-
-                            // Redfining domain/range to fit the bars within the width
-                            x.domain([0, 1]).range([0, w/data.length]);
-
-                            // actual plot curve
-                            vis.selectAll("rect")
-                                .data(data)
-                                .enter().append("rect")
-                                .attr("class", "rect")
-                                .attr("x", function(d, i) { return x(i); })
-                                .attr("y", function(d) { return h - y(d.y); })
-                                .attr("width", (w - p*2) / data.length)
-                                .attr("height", function(d) { return y(d.y); });
-
-                            // newline
-                            add_to_terminal("<br />");
-
-                            // scroll to the new plot
-                            $("#terminal-form").prop("scrollTop", $("#terminal-form").prop("scrollHeight"));
-                        }
-                    }
-                }
-
-                // we handled all the messages so clear the inbox
-                inbox_queue = [];
-            }
-            
-            // called when the server has responded
-            function callback(data, textStatus, jqXHR) {
-                // if we are dead, don't keep polling the server
-                if (dead)
-                    return;
-
-                // allow sending new messages
-                waiting_for_response = false;
-
-                // add the messages to the inbox
-                inbox_queue = inbox_queue.concat(data);
-
-                // process the inbox
-                process_inbox();
-
-                // send any new messages
-                process_outbox();
-
-                // poll the server again shortly
-                setTimeout(poll, poll_interval);
-            }
-
-            // called on page load
-            $(document).ready(function() {
-                // apply the autoresize plugin to the textarea
-                $("#terminal-input").autoResize({ animate: false, maxHeight: 1000, onAfterResize: function() {
-                    setTimeout(function() { $("#terminal-form").prop("scrollTop", $("#terminal-form").prop("scrollHeight")); }, 100);
-                    set_input_width();
-                } });
-                
-                // clear the textarea in case the browser decides to pre-populate it
-                $("#terminal-input").val("");
-
-                // set the width of the terminal
-                set_terminal_width();
-
-                // record the cursor position when the user clicks anywhere
-                var mouse_x, mouse_y;
-                $(window).mousedown(function(evt) {
-                    mouse_x = evt.pageX;
-                    mouse_y = evt.pageY;
-                });
-
-                // focus the terminal input when the user clicks on the terminal (but not drags)
-                $("#terminal-form").click(function(evt) {
-                    if ((mouse_x-evt.pageX)*(mouse_x-evt.pageX)+(mouse_y == evt.pageY)*(mouse_y == evt.pageY) < 4)
-                        $("#terminal-input").focus();
-                });
-
-                // hook keyboard events for the input field
-                $("#terminal-input").keydown(function(evt) {
-                    // determine which key was pressed
-                    switch (evt.keyCode) {
-                        case 8:
-                            // user pressed the backspace key -- make sure the terminal input was enabled
-                            if (!$("#terminal-input").attr("disabled")) {
-                                // backspace
-                                $("#terminal-input").backspace_at_caret();
-                                $("#terminal-form").prop("scrollTop", $("#terminal-form").prop("scrollHeight"));
-                            }
-                            return false;
-
-                        case 9:
-                            // user pressed the tab key -- make sure the terminal input was enabled
-                            if (!$("#terminal-input").attr("disabled")) {
-                                // indent
-                                $("#terminal-input").insert_at_caret(indent_str);
-                                $("#terminal-form").prop("scrollTop", $("#terminal-form").prop("scrollHeight"));
-                            }
-                            return false;
-
-                        case 38:
-                            // user pressed the up key -- make sure the terminal input was enabled
-                            if (!$("#terminal-input").attr("disabled")) {
-                                // terminal input history
-                                input_history_current[input_history_id] = $("#terminal-input").val();
-                                input_history_id -= 1;
-                                if (input_history_id < 0)
-                                    input_history_id = 0;
-                                $("#terminal-input").val(input_history_current[input_history_id]);
-                                $("#terminal-form").prop("scrollTop", $("#terminal-form").prop("scrollHeight"));
-                            }
-                            return false;
-
-                        case 40:
-                            // user pressed the down key -- make sure the terminal input was enabled
-                            if (!$("#terminal-input").attr("disabled")) {
-                                // terminal input history
-                                input_history_current[input_history_id] = $("#terminal-input").val();
-                                input_history_id += 1;
-                                if (input_history_id > input_history_current.length-1)
-                                    input_history_id = input_history_current.length-1;
-                                $("#terminal-input").val(input_history_current[input_history_id]);
-                                $("#terminal-form").prop("scrollTop", $("#terminal-form").prop("scrollHeight"));
-                            }
-                            return false;
-
-                        case 13:
-                            // user pressed the enter key -- make sure the terminal input was enabled
-                            if (!$("#terminal-input").attr("disabled")) {
-                                // disable the terminal input
-                                $("#terminal-input").attr("disabled", "disabled");
-
-                                // get the input
-                                var input = $("#terminal-input").val();
-                                
-                                // send the input to the server via AJAX
-                                outbox_queue.push([MSG_INPUT_EVAL, input]);
-                                process_outbox();
-                            }
-
-                            // prevent the form from actually submitting
-                            return false;
-                    }
-                });
-                
-                // scroll to the input field
-                $("#terminal-form").prop("scrollTop", $("#terminal-form").prop("scrollHeight"));
-
-                // start polling the server
-                init_session();
-            });
-        </script>
-=======
         <script type="text/javascript" src="layout.js"></script>
         <script type="text/javascript" src="repl.js"></script>
->>>>>>> 91cc6471
+
     </head>
     <body>
         <div id="main">
